// The ec2test package implements a fake EC2 provider with
// the capability of inducing errors on any given operation,
// and retrospectively determining what operations have been
// carried out.
package ec2test

import (
	"encoding/base64"
	"encoding/xml"
	"fmt"
	"io"
	"launchpad.net/goamz/ec2"
	"math"
	"net"
	"net/http"
	"net/url"
	"regexp"
	"strconv"
	"strings"
	"sync"
	"time"
)

var b64 = base64.StdEncoding

// Action represents a request that changes the ec2 state.
type Action struct {
	RequestId string

	// Request holds the requested action as a url.Values instance
	Request url.Values

	// If the action succeeded, Response holds the value that
	// was marshalled to build the XML response for the request.
	Response interface{}

	// If the action failed, Err holds an error giving details of the failure.
	Err *ec2.Error
}

// TODO possible other things:
// - some virtual time stamp interface, so a client
// can ask for all actions after a certain virtual time.

// Server implements an EC2 simulator for use in testing.
type Server struct {
	url      string
	listener net.Listener
	mu       sync.Mutex
	reqs     []*Action

	instances            map[string]*Instance      // id -> instance
	reservations         map[string]*reservation   // id -> reservation
	groups               map[string]*securityGroup // id -> group
	vpcs                 map[string]*vpc           // id -> vpc
	subnets              map[string]*subnet        // id -> subnet
	ifaces               map[string]*iface         // id -> iface
	attachments          map[string]*attachment    // id -> attachment
	maxId                counter
	reqId                counter
	reservationId        counter
	groupId              counter
	vpcId                counter
	dhcpOptsId           counter
	subnetId             counter
	initialInstanceState ec2.InstanceState
}

// reservation holds a simulated ec2 reservation.
type reservation struct {
	id        string
	instances map[string]*Instance
	groups    []*securityGroup
}

// instance holds a simulated ec2 instance
type Instance struct {
	seq        int
	dnsNameSet bool
	// UserData holds the data that was passed to the RunInstances request
	// when the instance was started.
	UserData    []byte
	imageId     string
	reservation *reservation
	instType    string
	state       ec2.InstanceState
}

// permKey represents permission for a given security
// group or IP address (but not both) to access a given range of
// ports. Equality of permKeys is used in the implementation of
// permission sets, relying on the uniqueness of securityGroup
// instances.
type permKey struct {
	protocol string
	fromPort int
	toPort   int
	group    *securityGroup
	ipAddr   string
}

// securityGroup holds a simulated ec2 security group.
// Instances of securityGroup should only be created through
// Server.createSecurityGroup to ensure that groups can be
// compared by pointer value.
type securityGroup struct {
	id          string
	name        string
	description string
	vpcId       string

	perms map[permKey]bool
}

func (g *securityGroup) ec2SecurityGroup() ec2.SecurityGroup {
	return ec2.SecurityGroup{
		Name: g.name,
		Id:   g.id,
	}
}

func (g *securityGroup) matchAttr(attr, value string) (ok bool, err error) {
	switch attr {
	case "description":
		return g.description == value, nil
	case "group-id":
		return g.id == value, nil
	case "group-name":
		return g.name == value, nil
	case "ip-permission.cidr":
		return g.hasPerm(func(k permKey) bool { return k.ipAddr == value }), nil
	case "ip-permission.group-name":
		return g.hasPerm(func(k permKey) bool {
			return k.group != nil && k.group.name == value
		}), nil
	case "ip-permission.from-port":
		port, err := strconv.Atoi(value)
		if err != nil {
			return false, err
		}
		return g.hasPerm(func(k permKey) bool { return k.fromPort == port }), nil
	case "ip-permission.to-port":
		port, err := strconv.Atoi(value)
		if err != nil {
			return false, err
		}
		return g.hasPerm(func(k permKey) bool { return k.toPort == port }), nil
	case "ip-permission.protocol":
		return g.hasPerm(func(k permKey) bool { return k.protocol == value }), nil
	case "owner-id":
		return value == ownerId, nil
	}
	return false, fmt.Errorf("unknown attribute %q", attr)
}

func (g *securityGroup) hasPerm(test func(k permKey) bool) bool {
	for k := range g.perms {
		if test(k) {
			return true
		}
	}
	return false
}

// ec2Perms returns the list of EC2 permissions granted
// to g. It groups permissions by port range and protocol.
func (g *securityGroup) ec2Perms() (perms []ec2.IPPerm) {
	// The grouping is held in result. We use permKey for convenience,
	// (ensuring that the group and ipAddr of each key is zero). For
	// each protocol/port range combination, we build up the permission
	// set in the associated value.
	result := make(map[permKey]*ec2.IPPerm)
	for k := range g.perms {
		groupKey := k
		groupKey.group = nil
		groupKey.ipAddr = ""

		ec2p := result[groupKey]
		if ec2p == nil {
			ec2p = &ec2.IPPerm{
				Protocol: k.protocol,
				FromPort: k.fromPort,
				ToPort:   k.toPort,
			}
			result[groupKey] = ec2p
		}
		if k.group != nil {
			ec2p.SourceGroups = append(ec2p.SourceGroups,
				ec2.UserSecurityGroup{
					Id:      k.group.id,
					Name:    k.group.name,
					OwnerId: ownerId,
				})
		} else {
			ec2p.SourceIPs = append(ec2p.SourceIPs, k.ipAddr)
		}
	}
	for _, ec2p := range result {
		perms = append(perms, *ec2p)
	}
	return
}

type vpc struct {
	ec2.VPC
}

func (v *vpc) matchAttr(attr, value string) (ok bool, err error) {
	switch attr {
	case "cidr":
		return v.CIDRBlock == value, nil
	case "state":
		return v.State == value, nil
	case "vpc-id":
		return v.Id == value, nil
	case "tag", "tag-key", "tag-value", "dhcp-options-id", "isDefault":
		return false, fmt.Errorf("%q filter is not implemented", attr)
	}
	return false, fmt.Errorf("unknown attribute %q", attr)
}

type subnet struct {
	ec2.Subnet
}

func (s *subnet) matchAttr(attr, value string) (ok bool, err error) {
	switch attr {
	case "cidr":
		return s.CIDRBlock == value, nil
	case "availability-zone":
		return s.AvailZone == value, nil
	case "state":
		return s.State == value, nil
	case "subnet-id":
		return s.Id == value, nil
	case "vpc-id":
		return s.VPCId == value, nil
	case "tag", "tag-key", "tag-value", "available-ip-address-count", "defaultForAz":
		return false, fmt.Errorf("%q filter not implemented", attr)
	}
	return false, fmt.Errorf("unknown attribute %q", attr)
}

type iface struct {
	ec2.NetworkInterface
	srv *Server
}

func (i *iface) matchAttr(attr, value string) (ok bool, err error) {
	// Not done: addresses.* and association.*
	if strings.HasPrefix(attr, "addresses.") ||
		strings.HasPrefix(attr, "association.") {
		return false, fmt.Errorf("filter not implemented: %q", attr)
	}
	switch attr {
	case "attachment.attachment-id":
		return i.Attachment.Id == value, nil
	case "attachment.instance-id":
		return i.Attachment.InstanceId == value, nil
	case "attachment.instance-owner-id":
		return i.Attachment.InstanceOwnerId == value, nil
	case "attachment.device-index":
		val, err := strconv.Atoi(value)
		if err != nil {
			return false, err
		}
		return i.Attachment.DeviceIndex == val, nil
	case "attachment.status":
		return i.Attachment.Status == value, nil
	case "attachment.delete-on-termination":
		val, err := strconv.ParseBool(value)
		if err != nil {
			return false, err
		}
		return i.Attachment.DeleteOnTermination == val, nil
	case "availability-zone":
		return i.AvailZone == value, nil
	case "description":
		return i.Description == value, nil
	case "group-id", "group-name":
		for _, group := range i.Groups {
			sg := i.srv.group(group)
			if sg == nil {
				return false, nil
			}
			return sg.matchAttr(attr, value)
		}
	case "mac-address":
		return i.MACAddress == value, nil
	case "network-interface-id":
		return i.Id == value, nil
	case "owner-id":
		return i.OwnerId == value, nil
	case "private-ip-address":
		return i.PrivateIPAddress == value, nil
	case "private-dns-name":
		return i.PrivateDNSName == value, nil
	case "requester-id":
		return i.RequesterId == value, nil
	case "requester-managed":
		val, err := strconv.ParseBool(value)
		if err != nil {
			return false, err
		}
		return i.RequesterManaged == val, nil
	case "source-dest-check":
		val, err := strconv.ParseBool(value)
		if err != nil {
			return false, err
		}
		return i.SourceDestCheck == val, nil
	case "status":
		return i.Status == value, nil
	case "subnet-id":
		return i.SubnetId == value, nil
	case "vpc-id":
		return i.VpcId == value, nil
	case "tag", "tag-key", "tag-value":
		// Not done: tag, tag-key, tag-value.
		return false, fmt.Errorf("tag, tag-key, and tag-value filters not implemented")
	}
	return false, fmt.Errorf("unknown attribute %q", attr)
}

type attachment struct {
	ec2.NetworkInterfaceAttachment
}

var actions = map[string]func(*Server, http.ResponseWriter, *http.Request, string) interface{}{
	"RunInstances":                  (*Server).runInstances,
	"TerminateInstances":            (*Server).terminateInstances,
	"DescribeInstances":             (*Server).describeInstances,
	"CreateSecurityGroup":           (*Server).createSecurityGroup,
	"DescribeSecurityGroups":        (*Server).describeSecurityGroups,
	"DeleteSecurityGroup":           (*Server).deleteSecurityGroup,
	"AuthorizeSecurityGroupIngress": (*Server).authorizeSecurityGroupIngress,
	"RevokeSecurityGroupIngress":    (*Server).revokeSecurityGroupIngress,
	"CreateVpc":                     (*Server).createVpc,
	"DeleteVpc":                     (*Server).deleteVpc,
	"DescribeVpcs":                  (*Server).describeVpcs,
	"CreateSubnet":                  (*Server).createSubnet,
	"DeleteSubnet":                  (*Server).deleteSubnet,
	"DescribeSubnets":               (*Server).describeSubnets,
	"CreateNetworkInterface":        (*Server).createIFace,
	"DeleteNetworkInterface":        (*Server).deleteIFace,
	"DescribeNetworkInterfaces":     (*Server).describeIFaces,
	"AttachNetworkInterface":        (*Server).attachIFace,
	"DetachNetworkInterface":        (*Server).detachIFace,
}

const ownerId = "9876"

// newAction allocates a new action and adds it to the
// recorded list of server actions.
func (srv *Server) newAction() *Action {
	srv.mu.Lock()
	defer srv.mu.Unlock()

	a := new(Action)
	srv.reqs = append(srv.reqs, a)
	return a
}

// NewServer returns a new server.
func NewServer() (*Server, error) {
	srv := &Server{
		instances:            make(map[string]*Instance),
		groups:               make(map[string]*securityGroup),
		vpcs:                 make(map[string]*vpc),
		subnets:              make(map[string]*subnet),
		ifaces:               make(map[string]*iface),
		attachments:          make(map[string]*attachment),
		reservations:         make(map[string]*reservation),
		initialInstanceState: Pending,
	}

	// Add default security group.
	g := &securityGroup{
		name:        "default",
		description: "default group",
		id:          fmt.Sprintf("sg-%d", srv.groupId.next()),
	}
	g.perms = map[permKey]bool{
		permKey{
			protocol: "icmp",
			fromPort: -1,
			toPort:   -1,
			group:    g,
		}: true,
		permKey{
			protocol: "tcp",
			fromPort: 0,
			toPort:   65535,
			group:    g,
		}: true,
		permKey{
			protocol: "udp",
			fromPort: 0,
			toPort:   65535,
			group:    g,
		}: true,
	}
	srv.groups[g.id] = g

	l, err := net.Listen("tcp", "localhost:0")
	if err != nil {
		return nil, fmt.Errorf("cannot listen on localhost: %v", err)
	}
	srv.listener = l

	srv.url = "http://" + l.Addr().String()

	// we use HandlerFunc rather than *Server directly so that we
	// can avoid exporting HandlerFunc from *Server.
	go http.Serve(l, http.HandlerFunc(func(w http.ResponseWriter, req *http.Request) {
		srv.serveHTTP(w, req)
	}))
	return srv, nil
}

// Quit closes down the server.
func (srv *Server) Quit() {
	srv.listener.Close()
}

// SetInitialInstanceState sets the state that any new instances will be started in.
func (srv *Server) SetInitialInstanceState(state ec2.InstanceState) {
	srv.mu.Lock()
	srv.initialInstanceState = state
	srv.mu.Unlock()
}

// URL returns the URL of the server.
func (srv *Server) URL() string {
	return srv.url
}

// serveHTTP serves the EC2 protocol.
func (srv *Server) serveHTTP(w http.ResponseWriter, req *http.Request) {
	req.ParseForm()

	a := srv.newAction()
	a.RequestId = fmt.Sprintf("req%d", srv.reqId.next())
	a.Request = req.Form

	// Methods on Server that deal with parsing user data
	// may fail. To save on error handling code, we allow these
	// methods to call fatalf, which will panic with an *ec2.Error
	// which will be caught here and returned
	// to the client as a properly formed EC2 error.
	defer func() {
		switch err := recover().(type) {
		case *ec2.Error:
			a.Err = err
			err.RequestId = a.RequestId
			writeError(w, err)
		case nil:
		default:
			panic(err)
		}
	}()

	f := actions[req.Form.Get("Action")]
	if f == nil {
		fatalf(400, "InvalidParameterValue", "Unrecognized Action")
	}

	response := f(srv, w, req, a.RequestId)
	a.Response = response

	w.Header().Set("Content-Type", `xml version="1.0" encoding="UTF-8"`)
	xmlMarshal(w, response)
}

// Instance returns the instance for the given instance id.
// It returns nil if there is no such instance.
func (srv *Server) Instance(id string) *Instance {
	srv.mu.Lock()
	defer srv.mu.Unlock()
	return srv.instances[id]
}

// writeError writes an appropriate error response.
// TODO how should we deal with errors when the
// error itself is potentially generated by backend-agnostic
// code?
func writeError(w http.ResponseWriter, err *ec2.Error) {
	// Error encapsulates an error returned by EC2.
	// TODO merge with ec2.Error when xml supports ignoring a field.
	type ec2error struct {
		Code      string // EC2 error code ("UnsupportedOperation", ...)
		Message   string // The human-oriented error message
		RequestId string
	}

	type Response struct {
		RequestId string
		Errors    []ec2error `xml:"Errors>Error"`
	}

	w.Header().Set("Content-Type", `xml version="1.0" encoding="UTF-8"`)
	w.WriteHeader(err.StatusCode)
	xmlMarshal(w, Response{
		RequestId: err.RequestId,
		Errors: []ec2error{{
			Code:    err.Code,
			Message: err.Message,
		}},
	})
}

// xmlMarshal is the same as xml.Marshal except that
// it panics on error. The marshalling should not fail,
// but we want to know if it does.
func xmlMarshal(w io.Writer, x interface{}) {
	if err := xml.NewEncoder(w).Encode(x); err != nil {
		panic(fmt.Errorf("error marshalling %#v: %v", x, err))
	}
}

// formToGroups parses a set of SecurityGroup form values
// as found in a RunInstances request, and returns the resulting
// slice of security groups.
// It calls fatalf if a group is not found.
func (srv *Server) formToGroups(form url.Values) []*securityGroup {
	var groups []*securityGroup
	for name, values := range form {
		switch {
		case strings.HasPrefix(name, "SecurityGroupId."):
			if g := srv.groups[values[0]]; g != nil {
				groups = append(groups, g)
			} else {
				fatalf(400, "InvalidGroup.NotFound", "unknown group id %q", values[0])
			}
		case strings.HasPrefix(name, "SecurityGroup."):
			var found *securityGroup
			for _, g := range srv.groups {
				if g.name == values[0] {
					found = g
				}
			}
			if found == nil {
				fatalf(400, "InvalidGroup.NotFound", "unknown group name %q", values[0])
			}
			groups = append(groups, found)
		}
	}
	return groups
}

// runInstances implements the EC2 RunInstances entry point.
func (srv *Server) runInstances(w http.ResponseWriter, req *http.Request, reqId string) interface{} {
	min := atoi(req.Form.Get("MinCount"))
	max := atoi(req.Form.Get("MaxCount"))
	if min < 0 || max < 1 {
		fatalf(400, "InvalidParameterValue", "bad values for MinCount or MaxCount")
	}
	if min > max {
		fatalf(400, "InvalidParameterCombination", "MinCount is greater than MaxCount")
	}
	var userData []byte
	if data := req.Form.Get("UserData"); data != "" {
		var err error
		userData, err = b64.DecodeString(data)
		if err != nil {
			fatalf(400, "InvalidParameterValue", "bad UserData value: %v", err)
		}
	}

	// TODO attributes still to consider:
	//    ImageId:                  accept anything, we can verify later
	//    KeyName                   ?
	//    InstanceType              ?
	//    KernelId                  ?
	//    RamdiskId                 ?
	//    AvailZone                 ?
	//    GroupName                 tag
	//    Monitoring                ignore?
	//    SubnetId                  ?
	//    DisableAPITermination     bool
	//    ShutdownBehavior          string
	//    PrivateIPAddress          string

	srv.mu.Lock()
	defer srv.mu.Unlock()

	// make sure that form fields are correct before creating the reservation.
	instType := req.Form.Get("InstanceType")
	imageId := req.Form.Get("ImageId")

	r := srv.newReservation(srv.formToGroups(req.Form))

	var resp ec2.RunInstancesResp
	resp.RequestId = reqId
	resp.ReservationId = r.id
	resp.OwnerId = ownerId

	for i := 0; i < max; i++ {
		inst := srv.newInstance(r, instType, imageId, srv.initialInstanceState)
		inst.UserData = userData
		resp.Instances = append(resp.Instances, inst.ec2instance())
	}
	return &resp
}

func (srv *Server) group(group ec2.SecurityGroup) *securityGroup {
	if group.Id != "" {
		return srv.groups[group.Id]
	}
	for _, g := range srv.groups {
		if g.name == group.Name {
			return g
		}
	}
	return nil
}

// NewInstances creates n new instances in srv with the given instance type,
// image ID,  initial state and security groups. If any group does not already
// exist, it will be created. NewInstances returns the ids of the new instances.
func (srv *Server) NewInstances(n int, instType string, imageId string, state ec2.InstanceState, groups []ec2.SecurityGroup) []string {
	srv.mu.Lock()
	defer srv.mu.Unlock()

	rgroups := make([]*securityGroup, len(groups))
	for i, group := range groups {
		g := srv.group(group)
		if g == nil {
			fatalf(400, "InvalidGroup.NotFound", "no such group %v", g)
		}
		rgroups[i] = g
	}
	r := srv.newReservation(rgroups)

	ids := make([]string, n)
	for i := 0; i < n; i++ {
		inst := srv.newInstance(r, instType, imageId, state)
		ids[i] = inst.id()
	}
	return ids
}

func (srv *Server) newInstance(r *reservation, instType string, imageId string, state ec2.InstanceState) *Instance {
	inst := &Instance{
		seq:         srv.maxId.next(),
		instType:    instType,
		imageId:     imageId,
		state:       state,
		reservation: r,
	}
	id := inst.id()
	srv.instances[id] = inst
	r.instances[id] = inst
	return inst
}

func (srv *Server) newReservation(groups []*securityGroup) *reservation {
	r := &reservation{
		id:        fmt.Sprintf("r-%d", srv.reservationId.next()),
		instances: make(map[string]*Instance),
		groups:    groups,
	}

	srv.reservations[r.id] = r
	return r
}

func (srv *Server) terminateInstances(w http.ResponseWriter, req *http.Request, reqId string) interface{} {
	srv.mu.Lock()
	defer srv.mu.Unlock()
	var resp ec2.TerminateInstancesResp
	resp.RequestId = reqId
	var insts []*Instance
	for attr, vals := range req.Form {
		if strings.HasPrefix(attr, "InstanceId.") {
			id := vals[0]
			inst := srv.instances[id]
			if inst == nil {
				fatalf(400, "InvalidInstanceID.NotFound", "no such instance id %q", id)
			}
			insts = append(insts, inst)
		}
	}
	for _, inst := range insts {
		resp.StateChanges = append(resp.StateChanges, inst.terminate())
	}
	return &resp
}

func (inst *Instance) id() string {
	return fmt.Sprintf("i-%d", inst.seq)
}

func (inst *Instance) terminate() (d ec2.InstanceStateChange) {
	d.PreviousState = inst.state
	inst.state = ShuttingDown
	d.CurrentState = inst.state
	d.InstanceId = inst.id()
	return d
}

func (inst *Instance) ec2instance() ec2.Instance {
	id := inst.id()
	// The first time the instance is returned, its DNSName
	// will be empty. The client should then refresh the instance.
	var dnsName string
	if inst.dnsNameSet {
		dnsName = fmt.Sprintf("%s.testing.invalid", id)
	} else {
		inst.dnsNameSet = true
	}
	return ec2.Instance{
		InstanceId:       id,
		InstanceType:     inst.instType,
		ImageId:          inst.imageId,
		DNSName:          dnsName,
		PrivateDNSName:   fmt.Sprintf("%s.internal.invalid", id),
		IPAddress:        fmt.Sprintf("8.0.0.%d", inst.seq%256),
		PrivateIPAddress: fmt.Sprintf("127.0.0.%d", inst.seq%256),
		State:            inst.state,
		// TODO the rest
	}
}

func (inst *Instance) matchAttr(attr, value string) (ok bool, err error) {
	switch attr {
	case "architecture":
		return value == "i386", nil
	case "instance-id":
		return inst.id() == value, nil
	case "instance.group-id", "group-id":
		for _, g := range inst.reservation.groups {
			if g.id == value {
				return true, nil
			}
		}
		return false, nil
	case "instance.group-name", "group-name":
		for _, g := range inst.reservation.groups {
			if g.name == value {
				return true, nil
			}
		}
		return false, nil
	case "image-id":
		return value == inst.imageId, nil
	case "instance-state-code":
		code, err := strconv.Atoi(value)
		if err != nil {
			return false, err
		}
		return code&0xff == inst.state.Code, nil
	case "instance-state-name":
		return value == inst.state.Name, nil
	}
	return false, fmt.Errorf("unknown attribute %q", attr)
}

var (
	Pending      = ec2.InstanceState{0, "pending"}
	Running      = ec2.InstanceState{16, "running"}
	ShuttingDown = ec2.InstanceState{32, "shutting-down"}
	Terminated   = ec2.InstanceState{16, "terminated"}
	Stopped      = ec2.InstanceState{16, "stopped"}
)

func (srv *Server) createSecurityGroup(w http.ResponseWriter, req *http.Request, reqId string) interface{} {
	name := req.Form.Get("GroupName")
	if name == "" {
		fatalf(400, "InvalidParameterValue", "empty security group name")
	}
	srv.mu.Lock()
	defer srv.mu.Unlock()
	if srv.group(ec2.SecurityGroup{Name: name}) != nil {
		fatalf(400, "InvalidGroup.Duplicate", "group %q already exists", name)
	}
	g := &securityGroup{
		name:        name,
		description: req.Form.Get("GroupDescription"),
		id:          fmt.Sprintf("sg-%d", srv.groupId.next()),
		perms:       make(map[permKey]bool),
	}
	srv.groups[g.id] = g
	// we define a local type for this because ec2.CreateSecurityGroupResp
	// contains SecurityGroup, but the response to this request
	// should not contain the security group name.
	type CreateSecurityGroupResponse struct {
		RequestId string `xml:"requestId"`
		Return    bool   `xml:"return"`
		GroupId   string `xml:"groupId"`
	}
	r := &CreateSecurityGroupResponse{
		RequestId: reqId,
		Return:    true,
		GroupId:   g.id,
	}
	return r
}

func (srv *Server) notImplemented(w http.ResponseWriter, req *http.Request, reqId string) interface{} {
	fatalf(500, "InternalError", "not implemented")
	panic("not reached")
}

func (srv *Server) describeInstances(w http.ResponseWriter, req *http.Request, reqId string) interface{} {
	srv.mu.Lock()
	defer srv.mu.Unlock()
	insts := make(map[*Instance]bool)
	for name, vals := range req.Form {
		if !strings.HasPrefix(name, "InstanceId.") {
			continue
		}
		inst := srv.instances[vals[0]]
		if inst == nil {
			fatalf(400, "InvalidInstanceID.NotFound", "instance %q not found", vals[0])
		}
		insts[inst] = true
	}

	f := newFilter(req.Form)

	var resp ec2.InstancesResp
	resp.RequestId = reqId
	for _, r := range srv.reservations {
		var instances []ec2.Instance
		var groups []ec2.SecurityGroup
		for _, g := range r.groups {
			groups = append(groups, g.ec2SecurityGroup())
		}
		for _, inst := range r.instances {
			if len(insts) > 0 && !insts[inst] {
				continue
			}
			ok, err := f.ok(inst)
			if ok {
				instance := inst.ec2instance()
				instance.SecurityGroups = groups
				instances = append(instances, instance)
			} else if err != nil {
				fatalf(400, "InvalidParameterValue", "describe instances: %v", err)
			}
		}
		if len(instances) > 0 {
			resp.Reservations = append(resp.Reservations, ec2.Reservation{
				ReservationId:  r.id,
				OwnerId:        ownerId,
				Instances:      instances,
				SecurityGroups: groups,
			})
		}
	}
	return &resp
}

func (srv *Server) describeSecurityGroups(w http.ResponseWriter, req *http.Request, reqId string) interface{} {
	// BUG similar bug to describeInstances, but for GroupName and GroupId
	srv.mu.Lock()
	defer srv.mu.Unlock()

	var groups []*securityGroup
	for name, vals := range req.Form {
		var g ec2.SecurityGroup
		switch {
		case strings.HasPrefix(name, "GroupName."):
			g.Name = vals[0]
		case strings.HasPrefix(name, "GroupId."):
			g.Id = vals[0]
		default:
			continue
		}
		sg := srv.group(g)
		if sg == nil {
			fatalf(400, "InvalidGroup.NotFound", "no such group %v", g)
		}
		groups = append(groups, sg)
	}
	if len(groups) == 0 {
		for _, g := range srv.groups {
			groups = append(groups, g)
		}
	}

	f := newFilter(req.Form)
	var resp ec2.SecurityGroupsResp
	resp.RequestId = reqId
	for _, group := range groups {
		ok, err := f.ok(group)
		if ok {
			resp.Groups = append(resp.Groups, ec2.SecurityGroupInfo{
				OwnerId:       ownerId,
				SecurityGroup: group.ec2SecurityGroup(),
				Description:   group.description,
				IPPerms:       group.ec2Perms(),
			})
		} else if err != nil {
			fatalf(400, "InvalidParameterValue", "describe security groups: %v", err)
		}
	}
	return &resp
}

func (srv *Server) authorizeSecurityGroupIngress(w http.ResponseWriter, req *http.Request, reqId string) interface{} {
	srv.mu.Lock()
	defer srv.mu.Unlock()
	g := srv.group(ec2.SecurityGroup{
		Name: req.Form.Get("GroupName"),
		Id:   req.Form.Get("GroupId"),
	})
	if g == nil {
		fatalf(400, "InvalidGroup.NotFound", "group not found")
	}
	perms := srv.parsePerms(req)

	for _, p := range perms {
		if g.perms[p] {
			fatalf(400, "InvalidPermission.Duplicate", "Permission has already been authorized on the specified group")
		}
	}
	for _, p := range perms {
		g.perms[p] = true
	}
	return &ec2.SimpleResp{
		XMLName:   xml.Name{"", "AuthorizeSecurityGroupIngressResponse"},
		RequestId: reqId,
	}
}

func (srv *Server) revokeSecurityGroupIngress(w http.ResponseWriter, req *http.Request, reqId string) interface{} {
	srv.mu.Lock()
	defer srv.mu.Unlock()
	g := srv.group(ec2.SecurityGroup{
		Name: req.Form.Get("GroupName"),
		Id:   req.Form.Get("GroupId"),
	})
	if g == nil {
		fatalf(400, "InvalidGroup.NotFound", "group not found")
	}
	perms := srv.parsePerms(req)

	// Note EC2 does not give an error if asked to revoke an authorization
	// that does not exist.
	for _, p := range perms {
		delete(g.perms, p)
	}
	return &ec2.SimpleResp{
		XMLName:   xml.Name{"", "RevokeSecurityGroupIngressResponse"},
		RequestId: reqId,
	}
}

var (
	secGroupPat = regexp.MustCompile(`^sg-[a-z0-9]+$`)
	cidrIpPat   = regexp.MustCompile(`^[0-9]+\.[0-9]+\.[0-9]+\.[0-9]+/([0-9]+)$`)
	ownerIdPat  = regexp.MustCompile(`^[0-9]+$`)
)

// parsePerms returns a slice of permKey values extracted
// from the permission fields in req.
func (srv *Server) parsePerms(req *http.Request) []permKey {
	// perms maps an index found in the form to its associated
	// IPPerm. For instance, the form value with key
	// "IpPermissions.3.FromPort" will be stored in perms[3].FromPort
	perms := make(map[int]ec2.IPPerm)

	type subgroupKey struct {
		id1, id2 int
	}
	// Each IPPerm can have many source security groups.  The form key
	// for a source security group contains two indices: the index
	// of the IPPerm and the sub-index of the security group. The
	// sourceGroups map maps from a subgroupKey containing these
	// two indices to the associated security group. For instance,
	// the form value with key "IPPermissions.3.Groups.2.GroupName"
	// will be stored in sourceGroups[subgroupKey{3, 2}].Name.
	sourceGroups := make(map[subgroupKey]ec2.UserSecurityGroup)

	// For each value in the form we store its associated information in the
	// above maps. The maps are necessary because the form keys may
	// arrive in any order, and the indices are not
	// necessarily sequential or even small.
	for name, vals := range req.Form {
		val := vals[0]
		var id1 int
		var rest string
		if x, _ := fmt.Sscanf(name, "IpPermissions.%d.%s", &id1, &rest); x != 2 {
			continue
		}
		ec2p := perms[id1]
		switch {
		case rest == "FromPort":
			ec2p.FromPort = atoi(val)
		case rest == "ToPort":
			ec2p.ToPort = atoi(val)
		case rest == "IpProtocol":
			switch val {
			case "tcp", "udp", "icmp":
				ec2p.Protocol = val
			default:
				// check it's a well formed number
				atoi(val)
				ec2p.Protocol = val
			}
		case strings.HasPrefix(rest, "Groups."):
			k := subgroupKey{id1: id1}
			if x, _ := fmt.Sscanf(rest[len("Groups."):], "%d.%s", &k.id2, &rest); x != 2 {
				continue
			}
			g := sourceGroups[k]
			switch rest {
			case "UserId":
				// BUG if the user id is blank, this does not conform to the
				// way that EC2 handles it - a specified but blank owner id
				// can cause RevokeSecurityGroupIngress to fail with
				// "group not found" even if the security group id has been
				// correctly specified.
				// By failing here, we ensure that we fail early in this case.
				if !ownerIdPat.MatchString(val) {
					fatalf(400, "InvalidUserID.Malformed", "Invalid user ID: %q", val)
				}
				g.OwnerId = val
			case "GroupName":
				g.Name = val
			case "GroupId":
				if !secGroupPat.MatchString(val) {
					fatalf(400, "InvalidGroupId.Malformed", "Invalid group ID: %q", val)
				}
				g.Id = val
			default:
				fatalf(400, "UnknownParameter", "unknown parameter %q", name)
			}
			sourceGroups[k] = g
		case strings.HasPrefix(rest, "IpRanges."):
			var id2 int
			if x, _ := fmt.Sscanf(rest[len("IpRanges."):], "%d.%s", &id2, &rest); x != 2 {
				continue
			}
			switch rest {
			case "CidrIp":
				if !cidrIpPat.MatchString(val) {
					fatalf(400, "InvalidPermission.Malformed", "Invalid IP range: %q", val)
				}
				ec2p.SourceIPs = append(ec2p.SourceIPs, val)
			default:
				fatalf(400, "UnknownParameter", "unknown parameter %q", name)
			}
		default:
			fatalf(400, "UnknownParameter", "unknown parameter %q", name)
		}
		perms[id1] = ec2p
	}
	// Associate each set of source groups with its IPPerm.
	for k, g := range sourceGroups {
		p := perms[k.id1]
		p.SourceGroups = append(p.SourceGroups, g)
		perms[k.id1] = p
	}

	// Now that we have built up the IPPerms we need, we check for
	// parameter errors and build up a permKey for each permission,
	// looking up security groups from srv as we do so.
	var result []permKey
	for _, p := range perms {
		if p.FromPort > p.ToPort {
			fatalf(400, "InvalidParameterValue", "invalid port range")
		}
		k := permKey{
			protocol: p.Protocol,
			fromPort: p.FromPort,
			toPort:   p.ToPort,
		}
		for _, g := range p.SourceGroups {
			if g.OwnerId != "" && g.OwnerId != ownerId {
				fatalf(400, "InvalidGroup.NotFound", "group %q not found", g.Name)
			}
			var ec2g ec2.SecurityGroup
			switch {
			case g.Id != "":
				ec2g.Id = g.Id
			case g.Name != "":
				ec2g.Name = g.Name
			}
			k.group = srv.group(ec2g)
			if k.group == nil {
				fatalf(400, "InvalidGroup.NotFound", "group %v not found", g)
			}
			result = append(result, k)
		}
		k.group = nil
		for _, ip := range p.SourceIPs {
			k.ipAddr = ip
			result = append(result, k)
		}
	}
	return result
}

func (srv *Server) deleteSecurityGroup(w http.ResponseWriter, req *http.Request, reqId string) interface{} {
	srv.mu.Lock()
	defer srv.mu.Unlock()
	g := srv.group(ec2.SecurityGroup{
		Name: req.Form.Get("GroupName"),
		Id:   req.Form.Get("GroupId"),
	})
	if g == nil {
		fatalf(400, "InvalidGroup.NotFound", "group not found")
	}
	for _, r := range srv.reservations {
		for _, h := range r.groups {
			if h == g && r.hasRunningMachine() {
				fatalf(500, "InvalidGroup.InUse", "group is currently in use by a running instance")
			}
		}
	}
	for _, sg := range srv.groups {
		// If a group refers to itself, it's ok to delete it.
		if sg == g {
			continue
		}
		for k := range sg.perms {
			if k.group == g {
				fatalf(500, "InvalidGroup.InUse", "group is currently in use by group %q", sg.id)
			}
		}
	}

	delete(srv.groups, g.id)
	return &ec2.SimpleResp{
		XMLName:   xml.Name{"", "DeleteSecurityGroupResponse"},
		RequestId: reqId,
	}
}

func (srv *Server) createVpc(w http.ResponseWriter, req *http.Request, reqId string) interface{} {
	cidrBlock := parseCidr(req.Form.Get("CidrBlock"))
	tenancy := req.Form.Get("InstanceTenancy")
	if tenancy == "" {
		tenancy = ec2.DefaultTenancy
	}

	srv.mu.Lock()
	defer srv.mu.Unlock()
	v := &vpc{ec2.VPC{
		Id:              fmt.Sprintf("vpc-%d", srv.vpcId.next()),
		State:           ec2.AvailableState,
		CIDRBlock:       cidrBlock,
		DHCPOptionsId:   fmt.Sprintf("dopt-%d", srv.dhcpOptsId.next()),
		InstanceTenancy: tenancy,
	}}
	srv.vpcs[v.Id] = v
	r := &ec2.CreateVPCResp{
		RequestId: reqId,
		VPC:       v.VPC,
	}
	return r
}

func (srv *Server) deleteVpc(w http.ResponseWriter, req *http.Request, reqId string) interface{} {
	v := srv.vpc(req.Form.Get("VpcId"))
<<<<<<< HEAD

=======
>>>>>>> cca6d254
	srv.mu.Lock()
	defer srv.mu.Unlock()

	delete(srv.vpcs, v.Id)
	return &ec2.SimpleResp{
		XMLName:   xml.Name{"", "DeleteVpcResponse"},
		RequestId: reqId,
	}
}

func (srv *Server) describeVpcs(w http.ResponseWriter, req *http.Request, reqId string) interface{} {
	srv.mu.Lock()
	defer srv.mu.Unlock()

	idMap := collectIds(req.Form, "VpcId.")
	f := newFilter(req.Form)
	var resp ec2.VPCsResp
	resp.RequestId = reqId
	for _, v := range srv.vpcs {
		ok, err := f.ok(v)
		if ok && (len(idMap) == 0 || idMap[v.Id]) {
			resp.VPCs = append(resp.VPCs, v.VPC)
		} else if err != nil {
			fatalf(400, "InvalidParameterValue", "describe VPCs: %v", err)
		}
	}
	return &resp
}

func (srv *Server) createSubnet(w http.ResponseWriter, req *http.Request, reqId string) interface{} {
	v := srv.vpc(req.Form.Get("VpcId"))
	cidrBlock := parseCidr(req.Form.Get("CidrBlock"))
	availZone := req.Form.Get("AvailabilityZone")
	if availZone == "" {
		// Assign one automatically as AWS does.
		availZone = "us-east-1b"
	}
	// calculate the available IP addresses, removing the first 4 and
	// the last, which are reserved by AWS. Since we already checked
	// the CIDR is valid, we don't check the error here.
	_, ipnet, _ := net.ParseCIDR(cidrBlock)
	maskOnes, maskBits := ipnet.Mask.Size()
	availIPs := int(math.Exp2(float64(maskBits-maskOnes))) - 5

	srv.mu.Lock()
	defer srv.mu.Unlock()
<<<<<<< HEAD
	if v.numSubnets >= subnetsPerVpcLimit {
		fatalf(
			400,
			"SubnetLimitExceeded",
			"The maximum number of subnets for VPC "+v.Id+" has been reached.",
		)
	}
	srv.vpcs[v.Id].numSubnets++
	s := &subnet{ec2.Subnet{
		Id:                      generateHexId("subnet-"),
		VpcId:                   v.Id,
		State:                   "available",
		CidrBlock:               cidrBlock,
		AvailZone:               availZone,
		AvailableIPAddressCount: availIPs,
=======
	s := &subnet{ec2.Subnet{
		Id:               fmt.Sprintf("subnet-%d", srv.subnetId.next()),
		VPCId:            v.Id,
		State:            ec2.AvailableState,
		CIDRBlock:        cidrBlock,
		AvailZone:        availZone,
		AvailableIPCount: availIPs,
>>>>>>> cca6d254
	}}
	srv.subnets[s.Id] = s
	r := &ec2.CreateSubnetResp{
		RequestId: reqId,
		Subnet:    s.Subnet,
	}
	return r
}

func (srv *Server) deleteSubnet(w http.ResponseWriter, req *http.Request, reqId string) interface{} {
<<<<<<< HEAD
	sub := srv.subnet(req.Form.Get("SubnetId"))

	srv.mu.Lock()
	defer srv.mu.Unlock()

	srv.vpcs[sub.VpcId].numSubnets--
	delete(srv.subnets, sub.Id)

=======
	s := srv.subnet(req.Form.Get("SubnetId"))
	srv.mu.Lock()
	defer srv.mu.Unlock()

	delete(srv.subnets, s.Id)
>>>>>>> cca6d254
	return &ec2.SimpleResp{
		XMLName:   xml.Name{"", "DeleteSubnetResponse"},
		RequestId: reqId,
	}
}

func (srv *Server) describeSubnets(w http.ResponseWriter, req *http.Request, reqId string) interface{} {
	srv.mu.Lock()
	defer srv.mu.Unlock()

	idMap := collectIds(req.Form, "SubnetId.")
	f := newFilter(req.Form)
	var resp ec2.SubnetsResp
	resp.RequestId = reqId
	for _, s := range srv.subnets {
		ok, err := f.ok(s)
		if ok && (len(idMap) == 0 || idMap[s.Id]) {
			resp.Subnets = append(resp.Subnets, s.Subnet)
		} else if err != nil {
			fatalf(400, "InvalidParameterValue", "describe subnets: %v", err)
		}
	}
	return &resp
}

func (srv *Server) createIFace(w http.ResponseWriter, req *http.Request, reqId string) interface{} {
	sub := srv.subnet(req.Form.Get("SubnetId"))
	privateIP := req.Form.Get("PrivateIpAddress")
	desc := req.Form.Get("Description")

	var groups []ec2.SecurityGroup
	for name, vals := range req.Form {
		var g ec2.SecurityGroup
		if strings.HasPrefix(name, "SecurityGroupId.") {
			g.Id = vals[0]
			sg := srv.group(g)
			if sg == nil {
				fatalf(400, "InvalidGroup.NotFound", "no such group %v", g)
			}
			groups = append(groups, sg.ec2SecurityGroup())
		}
	}

	srv.mu.Lock()
	defer srv.mu.Unlock()
	i := &iface{ec2.NetworkInterface{
		Id:               generateHexId("eni-"),
		SubnetId:         sub.Id,
		VpcId:            sub.VpcId,
		AvailZone:        sub.AvailZone,
		Description:      desc,
		OwnerId:          ownerId,
		Status:           "available",
		MACAddress:       "02:81:60:cb:27:37",
		PrivateIPAddress: privateIP,
		SourceDestCheck:  true,
		Groups:           groups,
	}, srv}
	srv.ifaces[i.Id] = i
	r := &ec2.CreateNetworkInterfaceResp{
		RequestId:        reqId,
		NetworkInterface: i.NetworkInterface,
	}
	return r
}

func (srv *Server) deleteIFace(w http.ResponseWriter, req *http.Request, reqId string) interface{} {
	i := srv.iface(req.Form.Get("NetworkInterfaceId"))

	srv.mu.Lock()
	defer srv.mu.Unlock()

	delete(srv.ifaces, i.Id)
	return &ec2.SimpleResp{
		XMLName:   xml.Name{"", "DeleteNetworkInterface"},
		RequestId: reqId,
	}
}

func (srv *Server) describeIFaces(w http.ResponseWriter, req *http.Request, reqId string) interface{} {
	srv.mu.Lock()
	defer srv.mu.Unlock()

	idMap := make(map[string]bool)
	for name, vals := range req.Form {
		if strings.HasPrefix(name, "NetworkInterfaceId.") {
			idMap[vals[0]] = true
		}
	}
	f := newFilter(req.Form)
	var resp ec2.DescribeNetworkInterfacesResp
	resp.RequestId = reqId
	for _, i := range srv.ifaces {
		ok, err := f.ok(i)
		if ok && (len(idMap) == 0 || idMap[i.Id]) {
			resp.Interfaces = append(resp.Interfaces, i.NetworkInterface)
		} else if err != nil {
			fatalf(400, "InvalidParameterValue", "describe ifaces: %v", err)
		}
	}
	return &resp
}

func (srv *Server) attachIFace(w http.ResponseWriter, req *http.Request, reqId string) interface{} {
	i := srv.iface(req.Form.Get("NetworkInterfaceId"))
	inst := srv.instance(req.Form.Get("InstanceId"))
	devIndex := atoi(req.Form.Get("DeviceIndex"))

	srv.mu.Lock()
	defer srv.mu.Unlock()
	a := &attachment{ec2.NetworkInterfaceAttachment{
		Id:                  generateHexId("eni-attach-"),
		InstanceId:          inst.id(),
		InstanceOwnerId:     ownerId,
		DeviceIndex:         devIndex,
		Status:              "in-use",
		AttachTime:          time.Now().Format(time.RFC3339),
		DeleteOnTermination: true,
	}}
	srv.attachments[a.Id] = a
	i.Attachment = a.NetworkInterfaceAttachment
	srv.ifaces[i.Id] = i
	r := &ec2.AttachNetworkInterfaceResp{
		RequestId:    reqId,
		AttachmentId: a.Id,
	}
	return r
}

func (srv *Server) detachIFace(w http.ResponseWriter, req *http.Request, reqId string) interface{} {
	att := srv.attachment(req.Form.Get("AttachmentId"))

	srv.mu.Lock()
	defer srv.mu.Unlock()

	for _, i := range srv.ifaces {
		if i.Attachment.Id == att.Id {
			i.Attachment = ec2.NetworkInterfaceAttachment{}
			srv.ifaces[i.Id] = i
			break
		}
	}
	delete(srv.attachments, att.Id)
	return &ec2.SimpleResp{
		XMLName:   xml.Name{"", "DetachNetworkInterface"},
		RequestId: reqId,
	}
}

func (srv *Server) vpc(id string) *vpc {
	if id == "" {
		fatalf(
			400,
			"MissingParameter",
			"The request must contain the parameter vpcId",
		)
	}
	srv.mu.Lock()
	defer srv.mu.Unlock()
	v, found := srv.vpcs[id]
	if !found {
		fatalf(
			400,
			"InvalidVpcID.NotFound",
			"The VPC '"+id+"' does not exist.",
		)
	}
	return v
}

func (srv *Server) subnet(id string) *subnet {
	if id == "" {
		fatalf(
			400,
			"MissingParameter",
			"The request must contain the parameter subnetId",
		)
	}
	srv.mu.Lock()
	defer srv.mu.Unlock()
	sub, found := srv.subnets[id]
	if !found {
		fatalf(
			400,
			"InvalidSubnetID.NotFound",
			"The subnet '"+id+"' does not exist.",
		)
	}
	return sub
}

func (srv *Server) iface(id string) *iface {
	if id == "" {
		fatalf(
			400,
			"MissingParameter",
			"The request must contain the parameter networkInterfaceId",
		)
	}
	if !strings.HasPrefix(id, "eni-") {
		fatalf(
			400,
			"InvalidNetworkInterfaceId.Malformed",
			`Invalid id: "`+id+`" (expecting "eni-...")`,
		)
	}
	srv.mu.Lock()
	defer srv.mu.Unlock()
	i, found := srv.ifaces[id]
	if !found {
		fatalf(
			400,
			"InvalidNetworkInterfaceID.NotFound",
			"The interface '"+id+"' does not exist.",
		)
	}
	return i
}

func (srv *Server) instance(id string) *Instance {
	if id == "" {
		fatalf(
			400,
			"MissingParameter",
			"The request must contain the parameter instanceId",
		)
	}
	if !strings.HasPrefix(id, "i-") {
		fatalf(
			400,
			"InvalidInstanceID.Malformed",
			`Invalid id: "`+id+`"`,
		)
	}
	srv.mu.Lock()
	defer srv.mu.Unlock()
	inst, found := srv.instances[id]
	if !found {
		fatalf(
			400,
			"InvalidInstanceID.NotFound",
			"The instance ID '"+id+"' does not exist.",
		)
	}
	return inst
}

func (srv *Server) attachment(id string) *attachment {
	if id == "" {
		fatalf(
			400,
			"MissingParameter",
			"The request must contain the parameter attachmentId",
		)
	}
	if !strings.HasPrefix(id, "eni-attach-") {
		fatalf(
			400,
			"InvalidNetworkInterfaceAttachmentId.Malformed",
			`Invalid id: "`+id+`" (expecting "eni-attach-...")`,
		)
	}
	srv.mu.Lock()
	defer srv.mu.Unlock()
	att, found := srv.attachments[id]
	if !found {
		fatalf(
			400,
			"InvalidNetworkInterfaceAttachmentId.NotFound",
			"The interface attachment '"+id+"' does not exist.",
		)
	}
	return att
}

func (r *reservation) hasRunningMachine() bool {
	for _, inst := range r.instances {
		if inst.state.Code != ShuttingDown.Code && inst.state.Code != Terminated.Code {
			return true
		}
	}
	return false
}

func parseCidr(val string) string {
	if val == "" {
		fatalf(400, "MissingParameter", "missing cidrBlock")
	}
	if _, _, err := net.ParseCIDR(val); err != nil {
		fatalf(400, "InvalidParameterValue", "bad CIDR %q: %v", val, err)
	}
	return val
}

func (srv *Server) vpc(id string) *vpc {
	if id == "" {
		fatalf(400, "MissingParameter", "missing vpcId")
	}
	srv.mu.Lock()
	defer srv.mu.Unlock()
	v, found := srv.vpcs[id]
	if !found {
		fatalf(400, "InvalidVpcID.NotFound", "VPC %s not found", id)
	}
	return v
}

func (srv *Server) subnet(id string) *subnet {
	if id == "" {
		fatalf(400, "MissingParameter", "missing subnetId")
	}
	srv.mu.Lock()
	defer srv.mu.Unlock()
	s, found := srv.subnets[id]
	if !found {
		fatalf(400, "InvalidSubnetID.NotFound", "subnet %s not found", id)
	}
	return s
}

func collectIds(form url.Values, prefix string) map[string]bool {
	idMap := make(map[string]bool)
	for name, vals := range form {
		if strings.HasPrefix(name, prefix) {
			idMap[vals[0]] = true
		}
	}
	return idMap
}

type counter int

func (c *counter) next() (i int) {
	i = int(*c)
	(*c)++
	return
}

// atoi is like strconv.Atoi but is fatal if the
// string is not well formed.
func atoi(s string) int {
	i, err := strconv.Atoi(s)
	if err != nil {
		fatalf(400, "InvalidParameterValue", "bad number: %v", err)
	}
	return i
}

func fatalf(statusCode int, code string, f string, a ...interface{}) {
	panic(&ec2.Error{
		StatusCode: statusCode,
		Code:       code,
		Message:    fmt.Sprintf(f, a...),
	})
}<|MERGE_RESOLUTION|>--- conflicted
+++ resolved
@@ -63,6 +63,8 @@
 	vpcId                counter
 	dhcpOptsId           counter
 	subnetId             counter
+	ifaceId              counter
+	attachId             counter
 	initialInstanceState ec2.InstanceState
 }
 
@@ -243,81 +245,31 @@
 
 type iface struct {
 	ec2.NetworkInterface
-	srv *Server
 }
 
 func (i *iface) matchAttr(attr, value string) (ok bool, err error) {
-	// Not done: addresses.* and association.*
-	if strings.HasPrefix(attr, "addresses.") ||
-		strings.HasPrefix(attr, "association.") {
-		return false, fmt.Errorf("filter not implemented: %q", attr)
+	notImplemented := []string{
+		"addresses.", "association.", "tag", "requester-",
+		"attachment.", "source-dest-check", "mac-address",
+		"group-", "description", "private-", "owner-id",
 	}
 	switch attr {
-	case "attachment.attachment-id":
-		return i.Attachment.Id == value, nil
-	case "attachment.instance-id":
-		return i.Attachment.InstanceId == value, nil
-	case "attachment.instance-owner-id":
-		return i.Attachment.InstanceOwnerId == value, nil
-	case "attachment.device-index":
-		val, err := strconv.Atoi(value)
-		if err != nil {
-			return false, err
-		}
-		return i.Attachment.DeviceIndex == val, nil
-	case "attachment.status":
-		return i.Attachment.Status == value, nil
-	case "attachment.delete-on-termination":
-		val, err := strconv.ParseBool(value)
-		if err != nil {
-			return false, err
-		}
-		return i.Attachment.DeleteOnTermination == val, nil
 	case "availability-zone":
 		return i.AvailZone == value, nil
-	case "description":
-		return i.Description == value, nil
-	case "group-id", "group-name":
-		for _, group := range i.Groups {
-			sg := i.srv.group(group)
-			if sg == nil {
-				return false, nil
-			}
-			return sg.matchAttr(attr, value)
-		}
-	case "mac-address":
-		return i.MACAddress == value, nil
 	case "network-interface-id":
 		return i.Id == value, nil
-	case "owner-id":
-		return i.OwnerId == value, nil
-	case "private-ip-address":
-		return i.PrivateIPAddress == value, nil
-	case "private-dns-name":
-		return i.PrivateDNSName == value, nil
-	case "requester-id":
-		return i.RequesterId == value, nil
-	case "requester-managed":
-		val, err := strconv.ParseBool(value)
-		if err != nil {
-			return false, err
-		}
-		return i.RequesterManaged == val, nil
-	case "source-dest-check":
-		val, err := strconv.ParseBool(value)
-		if err != nil {
-			return false, err
-		}
-		return i.SourceDestCheck == val, nil
 	case "status":
 		return i.Status == value, nil
 	case "subnet-id":
 		return i.SubnetId == value, nil
 	case "vpc-id":
-		return i.VpcId == value, nil
-	case "tag", "tag-key", "tag-value":
-		// Not done: tag, tag-key, tag-value.
-		return false, fmt.Errorf("tag, tag-key, and tag-value filters not implemented")
+		return i.VPCId == value, nil
+	default:
+		for _, item := range notImplemented {
+			if strings.HasPrefix(attr, item) {
+				return false, fmt.Errorf("%q filter not implemented", attr)
+			}
+		}
 	}
 	return false, fmt.Errorf("unknown attribute %q", attr)
 }
@@ -1156,10 +1108,6 @@
 
 func (srv *Server) deleteVpc(w http.ResponseWriter, req *http.Request, reqId string) interface{} {
 	v := srv.vpc(req.Form.Get("VpcId"))
-<<<<<<< HEAD
-
-=======
->>>>>>> cca6d254
 	srv.mu.Lock()
 	defer srv.mu.Unlock()
 
@@ -1206,23 +1154,6 @@
 
 	srv.mu.Lock()
 	defer srv.mu.Unlock()
-<<<<<<< HEAD
-	if v.numSubnets >= subnetsPerVpcLimit {
-		fatalf(
-			400,
-			"SubnetLimitExceeded",
-			"The maximum number of subnets for VPC "+v.Id+" has been reached.",
-		)
-	}
-	srv.vpcs[v.Id].numSubnets++
-	s := &subnet{ec2.Subnet{
-		Id:                      generateHexId("subnet-"),
-		VpcId:                   v.Id,
-		State:                   "available",
-		CidrBlock:               cidrBlock,
-		AvailZone:               availZone,
-		AvailableIPAddressCount: availIPs,
-=======
 	s := &subnet{ec2.Subnet{
 		Id:               fmt.Sprintf("subnet-%d", srv.subnetId.next()),
 		VPCId:            v.Id,
@@ -1230,7 +1161,6 @@
 		CIDRBlock:        cidrBlock,
 		AvailZone:        availZone,
 		AvailableIPCount: availIPs,
->>>>>>> cca6d254
 	}}
 	srv.subnets[s.Id] = s
 	r := &ec2.CreateSubnetResp{
@@ -1241,22 +1171,11 @@
 }
 
 func (srv *Server) deleteSubnet(w http.ResponseWriter, req *http.Request, reqId string) interface{} {
-<<<<<<< HEAD
-	sub := srv.subnet(req.Form.Get("SubnetId"))
-
-	srv.mu.Lock()
-	defer srv.mu.Unlock()
-
-	srv.vpcs[sub.VpcId].numSubnets--
-	delete(srv.subnets, sub.Id)
-
-=======
 	s := srv.subnet(req.Form.Get("SubnetId"))
 	srv.mu.Lock()
 	defer srv.mu.Unlock()
 
 	delete(srv.subnets, s.Id)
->>>>>>> cca6d254
 	return &ec2.SimpleResp{
 		XMLName:   xml.Name{"", "DeleteSubnetResponse"},
 		RequestId: reqId,
@@ -1283,38 +1202,71 @@
 }
 
 func (srv *Server) createIFace(w http.ResponseWriter, req *http.Request, reqId string) interface{} {
-	sub := srv.subnet(req.Form.Get("SubnetId"))
-	privateIP := req.Form.Get("PrivateIpAddress")
+	s := srv.subnet(req.Form.Get("SubnetId"))
+	ipMap := make(map[int]ec2.PrivateIP)
+	primaryIP := req.Form.Get("PrivateIpAddress")
+	if primaryIP != "" {
+		ipMap[0] = ec2.PrivateIP{Address: primaryIP, IsPrimary: true}
+	}
 	desc := req.Form.Get("Description")
 
 	var groups []ec2.SecurityGroup
 	for name, vals := range req.Form {
-		var g ec2.SecurityGroup
 		if strings.HasPrefix(name, "SecurityGroupId.") {
-			g.Id = vals[0]
+			g := ec2.SecurityGroup{Id: vals[0]}
 			sg := srv.group(g)
 			if sg == nil {
 				fatalf(400, "InvalidGroup.NotFound", "no such group %v", g)
 			}
 			groups = append(groups, sg.ec2SecurityGroup())
 		}
+		if strings.HasPrefix(name, "PrivateIpAddresses.") {
+			var ip ec2.PrivateIP
+			parts := strings.Split(name, ".")
+			index := atoi(parts[1]) - 1
+			if index < 0 {
+				fatalf(400, "InvalidParameterValue", "invalid index %s", name)
+			}
+			if _, ok := ipMap[index]; ok {
+				ip = ipMap[index]
+			}
+			switch parts[2] {
+			case "PrivateIpAddress":
+				ip.Address = vals[0]
+			case "Primary":
+				val, err := strconv.ParseBool(vals[0])
+				if err != nil {
+					fatalf(400, "InvalidParameterValue", "bad flag %s: %s", name, vals[0])
+				}
+				ip.IsPrimary = val
+			}
+			ipMap[index] = ip
+		}
+	}
+	privateIPs := make([]ec2.PrivateIP, len(ipMap))
+	for index, ip := range ipMap {
+		if ip.IsPrimary {
+			primaryIP = ip.Address
+		}
+		privateIPs[index] = ip
 	}
 
 	srv.mu.Lock()
 	defer srv.mu.Unlock()
 	i := &iface{ec2.NetworkInterface{
-		Id:               generateHexId("eni-"),
-		SubnetId:         sub.Id,
-		VpcId:            sub.VpcId,
-		AvailZone:        sub.AvailZone,
+		Id:               fmt.Sprintf("eni-%d", srv.ifaceId.next()),
+		SubnetId:         s.Id,
+		VPCId:            s.VPCId,
+		AvailZone:        s.AvailZone,
 		Description:      desc,
 		OwnerId:          ownerId,
-		Status:           "available",
-		MACAddress:       "02:81:60:cb:27:37",
-		PrivateIPAddress: privateIP,
+		Status:           ec2.AvailableStatus,
+		MACAddress:       fmt.Sprintf("%02d:81:60:cb:27:37", srv.ifaceId),
+		PrivateIPAddress: primaryIP,
 		SourceDestCheck:  true,
 		Groups:           groups,
-	}, srv}
+		PrivateIPs:       privateIPs,
+	}}
 	srv.ifaces[i.Id] = i
 	r := &ec2.CreateNetworkInterfaceResp{
 		RequestId:        reqId,
@@ -1340,14 +1292,9 @@
 	srv.mu.Lock()
 	defer srv.mu.Unlock()
 
-	idMap := make(map[string]bool)
-	for name, vals := range req.Form {
-		if strings.HasPrefix(name, "NetworkInterfaceId.") {
-			idMap[vals[0]] = true
-		}
-	}
+	idMap := collectIds(req.Form, "NetworkInterfaceId.")
 	f := newFilter(req.Form)
-	var resp ec2.DescribeNetworkInterfacesResp
+	var resp ec2.NetworkInterfacesResp
 	resp.RequestId = reqId
 	for _, i := range srv.ifaces {
 		ok, err := f.ok(i)
@@ -1368,11 +1315,11 @@
 	srv.mu.Lock()
 	defer srv.mu.Unlock()
 	a := &attachment{ec2.NetworkInterfaceAttachment{
-		Id:                  generateHexId("eni-attach-"),
+		Id:                  fmt.Sprintf("eni-attach-%d", srv.attachId.next()),
 		InstanceId:          inst.id(),
 		InstanceOwnerId:     ownerId,
 		DeviceIndex:         devIndex,
-		Status:              "in-use",
+		Status:              ec2.InUseStatus,
 		AttachTime:          time.Now().Format(time.RFC3339),
 		DeleteOnTermination: true,
 	}}
@@ -1406,118 +1353,80 @@
 	}
 }
 
+func (r *reservation) hasRunningMachine() bool {
+	for _, inst := range r.instances {
+		if inst.state.Code != ShuttingDown.Code && inst.state.Code != Terminated.Code {
+			return true
+		}
+	}
+	return false
+}
+
+func parseCidr(val string) string {
+	if val == "" {
+		fatalf(400, "MissingParameter", "missing cidrBlock")
+	}
+	if _, _, err := net.ParseCIDR(val); err != nil {
+		fatalf(400, "InvalidParameterValue", "bad CIDR %q: %v", val, err)
+	}
+	return val
+}
+
 func (srv *Server) vpc(id string) *vpc {
 	if id == "" {
-		fatalf(
-			400,
-			"MissingParameter",
-			"The request must contain the parameter vpcId",
-		)
+		fatalf(400, "MissingParameter", "missing vpcId")
 	}
 	srv.mu.Lock()
 	defer srv.mu.Unlock()
 	v, found := srv.vpcs[id]
 	if !found {
-		fatalf(
-			400,
-			"InvalidVpcID.NotFound",
-			"The VPC '"+id+"' does not exist.",
-		)
+		fatalf(400, "InvalidVpcID.NotFound", "VPC %s not found", id)
 	}
 	return v
 }
 
 func (srv *Server) subnet(id string) *subnet {
 	if id == "" {
-		fatalf(
-			400,
-			"MissingParameter",
-			"The request must contain the parameter subnetId",
-		)
-	}
-	srv.mu.Lock()
-	defer srv.mu.Unlock()
-	sub, found := srv.subnets[id]
+		fatalf(400, "MissingParameter", "missing subnetId")
+	}
+	srv.mu.Lock()
+	defer srv.mu.Unlock()
+	s, found := srv.subnets[id]
 	if !found {
-		fatalf(
-			400,
-			"InvalidSubnetID.NotFound",
-			"The subnet '"+id+"' does not exist.",
-		)
-	}
-	return sub
+		fatalf(400, "InvalidSubnetID.NotFound", "subnet %s not found", id)
+	}
+	return s
 }
 
 func (srv *Server) iface(id string) *iface {
 	if id == "" {
-		fatalf(
-			400,
-			"MissingParameter",
-			"The request must contain the parameter networkInterfaceId",
-		)
-	}
-	if !strings.HasPrefix(id, "eni-") {
-		fatalf(
-			400,
-			"InvalidNetworkInterfaceId.Malformed",
-			`Invalid id: "`+id+`" (expecting "eni-...")`,
-		)
+		fatalf(400, "MissingParameter", "missing networkInterfaceId")
 	}
 	srv.mu.Lock()
 	defer srv.mu.Unlock()
 	i, found := srv.ifaces[id]
 	if !found {
-		fatalf(
-			400,
-			"InvalidNetworkInterfaceID.NotFound",
-			"The interface '"+id+"' does not exist.",
-		)
+		fatalf(400, "InvalidNetworkInterfaceID.NotFound", "interface %s not found", id)
 	}
 	return i
 }
 
 func (srv *Server) instance(id string) *Instance {
 	if id == "" {
-		fatalf(
-			400,
-			"MissingParameter",
-			"The request must contain the parameter instanceId",
-		)
-	}
-	if !strings.HasPrefix(id, "i-") {
-		fatalf(
-			400,
-			"InvalidInstanceID.Malformed",
-			`Invalid id: "`+id+`"`,
-		)
+		fatalf(400, "MissingParameter", "missing instanceId")
 	}
 	srv.mu.Lock()
 	defer srv.mu.Unlock()
 	inst, found := srv.instances[id]
 	if !found {
-		fatalf(
-			400,
-			"InvalidInstanceID.NotFound",
-			"The instance ID '"+id+"' does not exist.",
-		)
+		fatalf(400, "InvalidInstanceID.NotFound", "instance %s not found", id)
 	}
 	return inst
 }
 
 func (srv *Server) attachment(id string) *attachment {
 	if id == "" {
-		fatalf(
-			400,
-			"MissingParameter",
-			"The request must contain the parameter attachmentId",
-		)
-	}
-	if !strings.HasPrefix(id, "eni-attach-") {
-		fatalf(
-			400,
-			"InvalidNetworkInterfaceAttachmentId.Malformed",
-			`Invalid id: "`+id+`" (expecting "eni-attach-...")`,
-		)
+		fatalf(400, "MissingParameter", "missing attachmentId")
 	}
 	srv.mu.Lock()
 	defer srv.mu.Unlock()
@@ -1526,55 +1435,10 @@
 		fatalf(
 			400,
 			"InvalidNetworkInterfaceAttachmentId.NotFound",
-			"The interface attachment '"+id+"' does not exist.",
+			"attachment %s not found", id,
 		)
 	}
 	return att
-}
-
-func (r *reservation) hasRunningMachine() bool {
-	for _, inst := range r.instances {
-		if inst.state.Code != ShuttingDown.Code && inst.state.Code != Terminated.Code {
-			return true
-		}
-	}
-	return false
-}
-
-func parseCidr(val string) string {
-	if val == "" {
-		fatalf(400, "MissingParameter", "missing cidrBlock")
-	}
-	if _, _, err := net.ParseCIDR(val); err != nil {
-		fatalf(400, "InvalidParameterValue", "bad CIDR %q: %v", val, err)
-	}
-	return val
-}
-
-func (srv *Server) vpc(id string) *vpc {
-	if id == "" {
-		fatalf(400, "MissingParameter", "missing vpcId")
-	}
-	srv.mu.Lock()
-	defer srv.mu.Unlock()
-	v, found := srv.vpcs[id]
-	if !found {
-		fatalf(400, "InvalidVpcID.NotFound", "VPC %s not found", id)
-	}
-	return v
-}
-
-func (srv *Server) subnet(id string) *subnet {
-	if id == "" {
-		fatalf(400, "MissingParameter", "missing subnetId")
-	}
-	srv.mu.Lock()
-	defer srv.mu.Unlock()
-	s, found := srv.subnets[id]
-	if !found {
-		fatalf(400, "InvalidSubnetID.NotFound", "subnet %s not found", id)
-	}
-	return s
 }
 
 func collectIds(form url.Values, prefix string) map[string]bool {
