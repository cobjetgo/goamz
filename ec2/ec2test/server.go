--- conflicted
+++ resolved
@@ -1397,7 +1397,6 @@
 	return s
 }
 
-<<<<<<< HEAD
 func (srv *Server) iface(id string) *iface {
 	if id == "" {
 		fatalf(400, "MissingParameter", "missing networkInterfaceId")
@@ -1441,10 +1440,8 @@
 	return att
 }
 
-=======
 // collectIds takes all values with the given prefix from form and
 // returns a map with the ids as keys for easier lookup.
->>>>>>> a3cafad3
 func collectIds(form url.Values, prefix string) map[string]bool {
 	idMap := make(map[string]bool)
 	for name, vals := range form {
