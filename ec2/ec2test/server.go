--- conflicted
+++ resolved
@@ -10,11 +10,7 @@
 	"fmt"
 	"io"
 	"launchpad.net/goamz/ec2"
-<<<<<<< HEAD
 	"math"
-	"math/rand"
-=======
->>>>>>> 6724c28d
 	"net"
 	"net/http"
 	"net/url"
@@ -63,6 +59,7 @@
 	groupId              counter
 	vpcId                counter
 	dhcpOptsId           counter
+	subnetId             counter
 	initialInstanceState ec2.InstanceState
 }
 
@@ -201,12 +198,7 @@
 }
 
 type vpc struct {
-<<<<<<< HEAD
-	ec2.Vpc
-	numSubnets int
-=======
 	ec2.VPC
->>>>>>> 6724c28d
 }
 
 func (v *vpc) matchAttr(attr, value string) (ok bool, err error) {
@@ -230,24 +222,17 @@
 func (s *subnet) matchAttr(attr, value string) (ok bool, err error) {
 	switch attr {
 	case "cidr":
-		return s.CidrBlock == value, nil
+		return s.CIDRBlock == value, nil
 	case "availability-zone":
 		return s.AvailZone == value, nil
-	case "available-ip-address-count":
-		val, err := strconv.Atoi(value)
-		if err != nil {
-			return false, err
-		}
-		return s.AvailableIPAddressCount == val, nil
 	case "state":
 		return s.State == value, nil
 	case "subnet-id":
 		return s.Id == value, nil
 	case "vpc-id":
-		return s.VpcId == value, nil
-	case "tag", "tag-key", "tag-value":
-		// Not done: tag, tag-key, tag-value.
-		return false, fmt.Errorf("tag, tag-key, and tag-value filters not implemented")
+		return s.VPCId == value, nil
+	case "tag", "tag-key", "tag-value", "available-ip-address-count", "defaultForAz":
+		return false, fmt.Errorf("%q filter not implemented", attr)
 	}
 	return false, fmt.Errorf("unknown attribute %q", attr)
 }
@@ -1049,15 +1034,6 @@
 	}
 }
 
-<<<<<<< HEAD
-// By default, AWS allows 5 VPC per region.
-const vpcPerRegionLimit = 5
-
-// AWS allows 200 subnets per VPC.
-const subnetsPerVpcLimit = 200
-
-=======
->>>>>>> 6724c28d
 func (srv *Server) createVpc(w http.ResponseWriter, req *http.Request, reqId string) interface{} {
 	cidrBlock := parseCidr(req.Form.Get("CidrBlock"))
 	tenancy := req.Form.Get("InstanceTenancy")
@@ -1067,21 +1043,6 @@
 
 	srv.mu.Lock()
 	defer srv.mu.Unlock()
-<<<<<<< HEAD
-	if len(srv.vpcs) == vpcPerRegionLimit {
-		fatalf(
-			400,
-			"VpcLimitExceeded",
-			"The maximum number of VPCs has been reached.",
-		)
-	}
-	v := &vpc{ec2.Vpc{
-		Id:            generateHexId("vpc-"),
-		State:         "available",
-		CidrBlock:     cidrBlock,
-		DhcpOptionsId: generateHexId("dopt-"),
-	}, 0}
-=======
 	v := &vpc{ec2.VPC{
 		Id:              fmt.Sprintf("vpc-%d", srv.vpcId.next()),
 		State:           ec2.AvailableState,
@@ -1089,7 +1050,6 @@
 		DHCPOptionsId:   fmt.Sprintf("dopt-%d", srv.dhcpOptsId.next()),
 		InstanceTenancy: tenancy,
 	}}
->>>>>>> 6724c28d
 	srv.vpcs[v.Id] = v
 	r := &ec2.CreateVPCResp{
 		RequestId: reqId,
@@ -1099,18 +1059,7 @@
 }
 
 func (srv *Server) deleteVpc(w http.ResponseWriter, req *http.Request, reqId string) interface{} {
-<<<<<<< HEAD
-	id := req.Form.Get("VpcId")
-	if id == "" {
-		fatalf(
-			400,
-			"MissingParameter",
-			"The request must contain the parameter VpcId",
-		)
-	}
-=======
 	v := srv.vpc(req.Form.Get("VpcId"))
->>>>>>> 6724c28d
 	srv.mu.Lock()
 	defer srv.mu.Unlock()
 
@@ -1141,7 +1090,7 @@
 }
 
 func (srv *Server) createSubnet(w http.ResponseWriter, req *http.Request, reqId string) interface{} {
-	vpcId := req.Form.Get("VpcId")
+	v := srv.vpc(req.Form.Get("VpcId"))
 	cidrBlock := parseCidr(req.Form.Get("CidrBlock"))
 	availZone := req.Form.Get("AvailabilityZone")
 	if availZone == "" {
@@ -1149,43 +1098,21 @@
 		availZone = "us-east-1b"
 	}
 	// calculate the available IP addresses, removing the first 4 and
-	// the last, which are reserved by AWS.
-	_, ipnet, err := net.ParseCIDR(cidrBlock)
-	if err != nil {
-		fatalf(
-			400,
-			"InvalidParameterValue",
-			"CIDR %s is invalid: %v", cidrBlock, err,
-		)
-	}
+	// the last, which are reserved by AWS. Since we already checked
+	// the CIDR is valid, we don't check the error here.
+	_, ipnet, _ := net.ParseCIDR(cidrBlock)
 	maskOnes, maskBits := ipnet.Mask.Size()
 	availIPs := int(math.Exp2(float64(maskBits-maskOnes))) - 5
 
 	srv.mu.Lock()
 	defer srv.mu.Unlock()
-	v, found := srv.vpcs[vpcId]
-	if !found {
-		fatalf(
-			400,
-			"InvalidVpcID.NotFound",
-			"The vpc ID '"+vpcId+"' does not exist",
-		)
-	}
-	if v.numSubnets >= subnetsPerVpcLimit {
-		fatalf(
-			400,
-			"SubnetLimitExceeded",
-			"The maximum number of subnets for VPC "+vpcId+" has been reached.",
-		)
-	}
-	v.numSubnets++
 	s := &subnet{ec2.Subnet{
-		Id:                      generateHexId("subnet-"),
-		VpcId:                   vpcId,
-		State:                   "available",
-		CidrBlock:               cidrBlock,
-		AvailZone:               availZone,
-		AvailableIPAddressCount: availIPs,
+		Id:               fmt.Sprintf("subnet-%d", srv.subnetId.next()),
+		VPCId:            v.Id,
+		State:            ec2.AvailableState,
+		CIDRBlock:        cidrBlock,
+		AvailZone:        availZone,
+		AvailableIPCount: availIPs,
 	}}
 	srv.subnets[s.Id] = s
 	r := &ec2.CreateSubnetResp{
@@ -1196,26 +1123,11 @@
 }
 
 func (srv *Server) deleteSubnet(w http.ResponseWriter, req *http.Request, reqId string) interface{} {
-	id := req.Form.Get("SubnetId")
-	if id == "" {
-		fatalf(
-			400,
-			"MissingParameter",
-			"The request must contain the parameter SubnetId",
-		)
-	}
-	srv.mu.Lock()
-	defer srv.mu.Unlock()
-	if _, found := srv.subnets[id]; !found {
-		fatalf(
-			400,
-			"InvalidSubnetID.NotFound",
-			"The subnet ID '"+id+"' does not exist",
-		)
-	}
-
-	srv.vpcs[srv.subnets[id].VpcId].numSubnets--
-	delete(srv.subnets, id)
+	s := srv.subnet(req.Form.Get("SubnetId"))
+	srv.mu.Lock()
+	defer srv.mu.Unlock()
+
+	delete(srv.subnets, s.Id)
 	return &ec2.SimpleResp{
 		XMLName:   xml.Name{"", "DeleteSubnetResponse"},
 		RequestId: reqId,
@@ -1226,14 +1138,9 @@
 	srv.mu.Lock()
 	defer srv.mu.Unlock()
 
-	idMap := make(map[string]bool)
-	for name, vals := range req.Form {
-		if strings.HasPrefix(name, "SubnetId.") {
-			idMap[vals[0]] = true
-		}
-	}
+	idMap := collectIds(req.Form, "SubnetId.")
 	f := newFilter(req.Form)
-	var resp ec2.DescribeSubnetsResp
+	var resp ec2.SubnetsResp
 	resp.RequestId = reqId
 	for _, s := range srv.subnets {
 		ok, err := f.ok(s)
@@ -1278,6 +1185,19 @@
 	return v
 }
 
+func (srv *Server) subnet(id string) *subnet {
+	if id == "" {
+		fatalf(400, "MissingParameter", "missing subnetId")
+	}
+	srv.mu.Lock()
+	defer srv.mu.Unlock()
+	s, found := srv.subnets[id]
+	if !found {
+		fatalf(400, "InvalidSubnetID.NotFound", "subnet %s not found", id)
+	}
+	return s
+}
+
 func collectIds(form url.Values, prefix string) map[string]bool {
 	idMap := make(map[string]bool)
 	for name, vals := range form {
