//
// goamz - Go packages to interact with the Amazon Web Services.
//
//   https://wiki.ubuntu.com/goamz
//
// Copyright (c) 2011 Canonical Ltd.
//
// Written by Gustavo Niemeyer <gustavo.niemeyer@canonical.com>
//

package ec2_test

import (
	"launchpad.net/goamz/aws"
	"launchpad.net/goamz/ec2"
	. "launchpad.net/gocheck"
	"time"
)

// VPC tests with example responses

func (s *S) TestCreateVPCExample(c *C) {
	testServer.Response(200, nil, CreateVpcExample)

	resp, err := s.ec2.CreateVPC("10.0.0.0/16", ec2.DefaultTenancy)
	req := testServer.WaitRequest()

	c.Assert(req.Form["Action"], DeepEquals, []string{"CreateVpc"})
	c.Assert(req.Form["CidrBlock"], DeepEquals, []string{"10.0.0.0/16"})
	c.Assert(req.Form["InstanceTenancy"], DeepEquals, []string{ec2.DefaultTenancy})

	c.Assert(err, IsNil)
	c.Assert(resp.RequestId, Equals, "7a62c49f-347e-4fc4-9331-6e8eEXAMPLE")
	vpc := resp.VPC
	c.Check(vpc.Id, Equals, "vpc-1a2b3c4d")
	c.Check(vpc.State, Equals, ec2.PendingState)
	c.Check(vpc.CIDRBlock, Equals, "10.0.0.0/16")
	c.Check(vpc.DHCPOptionsId, Equals, "dopt-1a2b3c4d2")
	c.Check(vpc.Tags, HasLen, 0)
	c.Check(vpc.IsDefault, Equals, false)
	c.Check(vpc.InstanceTenancy, Equals, ec2.DefaultTenancy)
}

func (s *S) TestDeleteVPCExample(c *C) {
	testServer.Response(200, nil, DeleteVpcExample)

	resp, err := s.ec2.DeleteVPC("vpc-id")
	req := testServer.WaitRequest()

	c.Assert(req.Form["Action"], DeepEquals, []string{"DeleteVpc"})
	c.Assert(req.Form["VpcId"], DeepEquals, []string{"vpc-id"})

	c.Assert(err, IsNil)
	c.Assert(resp.RequestId, Equals, "7a62c49f-347e-4fc4-9331-6e8eEXAMPLE")
}

func (s *S) TestVPCsExample(c *C) {
	testServer.Response(200, nil, DescribeVpcsExample)

	resp, err := s.ec2.VPCs([]string{"vpc-1a2b3c4d"}, nil)
	req := testServer.WaitRequest()

	c.Assert(req.Form["Action"], DeepEquals, []string{"DescribeVpcs"})
	c.Assert(req.Form["VpcId.1"], DeepEquals, []string{"vpc-1a2b3c4d"})

	c.Assert(err, IsNil)
	c.Assert(resp.RequestId, Equals, "7a62c49f-347e-4fc4-9331-6e8eEXAMPLE")
	c.Assert(resp.VPCs, HasLen, 1)
	vpc := resp.VPCs[0]
	c.Check(vpc.Id, Equals, "vpc-1a2b3c4d")
	c.Check(vpc.State, Equals, ec2.AvailableState)
	c.Check(vpc.CIDRBlock, Equals, "10.0.0.0/23")
	c.Check(vpc.DHCPOptionsId, Equals, "dopt-7a8b9c2d")
	c.Check(vpc.Tags, HasLen, 0)
	c.Check(vpc.IsDefault, Equals, false)
	c.Check(vpc.InstanceTenancy, Equals, ec2.DefaultTenancy)
}

// VPC tests to run against either a local test server or live on EC2.

func (s *ServerTests) TestVPCs(c *C) {
	resp1, err := s.ec2.CreateVPC("10.0.0.0/16", "")
	c.Assert(err, IsNil)
	assertVPC(c, resp1.VPC, "", "10.0.0.0/16")
	id1 := resp1.VPC.Id

	resp2, err := s.ec2.CreateVPC("10.1.0.0/16", ec2.DefaultTenancy)
	c.Assert(err, IsNil)
	assertVPC(c, resp2.VPC, "", "10.1.0.0/16")
	id2 := resp2.VPC.Id

<<<<<<< HEAD
	list, err := s.ec2.VPCs(nil, nil)
	c.Assert(err, IsNil)
	// We expect at least 2 VPCs here, there might be others in the
	// users account, but we only check for the ones we just added.
	c.Check(len(list.VPCs) >= 2, Equals, true)
	for _, vpc := range list.VPCs {
		switch vpc.Id {
		case id1:
			assertVPC(c, vpc, id1, resp1.VPC.CIDRBlock)
		case id2:
			assertVPC(c, vpc, id2, resp2.VPC.CIDRBlock)
		}
=======
	// We only check for the VPCs we just created, because the user
	// might have others in his account (when testing against the EC2
	// servers). In some cases it takes a short while until both VPCs
	// are created, so we need to retry a few times to make sure.
	var list *ec2.VPCsResp
	done := false
	testAttempt := aws.AttemptStrategy{
		Total: 2 * time.Minute,
		Delay: 5 * time.Second,
	}
	for a := testAttempt.Start(); a.Next(); {
		c.Logf("waiting for %v to be created", []string{id1, id2})
		list, err = s.ec2.VPCs(nil, nil)
		if err != nil {
			c.Logf("retrying; VPCs returned: %v", err)
			continue
		}
		found := 0
		for _, vpc := range list.VPCs {
			c.Logf("found VPC %v", vpc)
			switch vpc.Id {
			case id1:
				assertVPC(c, vpc, id1, resp1.VPC.CIDRBlock)
				found++
			case id2:
				assertVPC(c, vpc, id2, resp2.VPC.CIDRBlock)
				found++
			}
			if found == 2 {
				done = true
				break
			}
		}
		if done {
			c.Logf("all VPCs were created")
			break
		}
	}
	if !done {
		c.Fatalf("timeout while waiting for VPCs %v", []string{id1, id2})
>>>>>>> 53d3ec5e
	}

	list, err = s.ec2.VPCs([]string{id1}, nil)
	c.Assert(err, IsNil)
	c.Assert(list.VPCs, HasLen, 1)
	assertVPC(c, list.VPCs[0], id1, resp1.VPC.CIDRBlock)

	f := ec2.NewFilter()
	f.Add("cidr", resp2.VPC.CIDRBlock)
	list, err = s.ec2.VPCs(nil, f)
	c.Assert(err, IsNil)
	c.Assert(list.VPCs, HasLen, 1)
	assertVPC(c, list.VPCs[0], id2, resp2.VPC.CIDRBlock)

	_, err = s.ec2.DeleteVPC(id1)
	c.Assert(err, IsNil)
	_, err = s.ec2.DeleteVPC(id2)
	c.Assert(err, IsNil)
}

// deleteVPCs ensures the given VPCs are deleted, by retrying until a
// timeout or all VPC cannot be found anymore.  This should be used to
// make sure tests leave no VPCs around.
func (s *ServerTests) deleteVPCs(c *C, ids []string) {
	testAttempt := aws.AttemptStrategy{
		Total: 2 * time.Minute,
		Delay: 5 * time.Second,
	}
	for a := testAttempt.Start(); a.Next(); {
		deleted := 0
		c.Logf("deleting VPCs %v", ids)
		for _, id := range ids {
			_, err := s.ec2.DeleteVPC(id)
			if err == nil || s.errorCode(err, "InvalidVpcID.NotFound") {
				c.Logf("VPC %s deleted", id)
				deleted++
				continue
			}
			if err != nil {
				c.Logf("retrying; DeleteVPC returned: %v", err)
			}
		}
		if deleted == len(ids) {
			c.Logf("all VPCs deleted")
			return
		}
	}
	c.Fatalf("timeout while waiting %v VPCs to get deleted!", ids)
}

func assertVPC(c *C, obtained ec2.VPC, expectId, expectCidr string) {
	if expectId != "" {
		c.Check(obtained.Id, Equals, expectId)
	} else {
		c.Check(obtained.Id, Matches, `^vpc-[0-9a-f]+$`)
	}
	c.Check(obtained.State, Matches, "("+ec2.AvailableState+"|"+ec2.PendingState+")")
	if expectCidr != "" {
		c.Check(obtained.CIDRBlock, Equals, expectCidr)
	} else {
		c.Check(obtained.CIDRBlock, Matches, `^\d+\.\d+\.\d+\.\d+/\d+$`)
	}
	c.Check(obtained.DHCPOptionsId, Matches, `^dopt-[0-9a-f]+$`)
	c.Check(obtained.IsDefault, Equals, false)
	c.Check(obtained.Tags, HasLen, 0)
	c.Check(
		obtained.InstanceTenancy,
		Matches,
		"("+ec2.DefaultTenancy+"|"+ec2.DedicatedTenancy+")",
	)
}<|MERGE_RESOLUTION|>--- conflicted
+++ resolved
@@ -89,20 +89,6 @@
 	assertVPC(c, resp2.VPC, "", "10.1.0.0/16")
 	id2 := resp2.VPC.Id
 
-<<<<<<< HEAD
-	list, err := s.ec2.VPCs(nil, nil)
-	c.Assert(err, IsNil)
-	// We expect at least 2 VPCs here, there might be others in the
-	// users account, but we only check for the ones we just added.
-	c.Check(len(list.VPCs) >= 2, Equals, true)
-	for _, vpc := range list.VPCs {
-		switch vpc.Id {
-		case id1:
-			assertVPC(c, vpc, id1, resp1.VPC.CIDRBlock)
-		case id2:
-			assertVPC(c, vpc, id2, resp2.VPC.CIDRBlock)
-		}
-=======
 	// We only check for the VPCs we just created, because the user
 	// might have others in his account (when testing against the EC2
 	// servers). In some cases it takes a short while until both VPCs
@@ -143,7 +129,6 @@
 	}
 	if !done {
 		c.Fatalf("timeout while waiting for VPCs %v", []string{id1, id2})
->>>>>>> 53d3ec5e
 	}
 
 	list, err = s.ec2.VPCs([]string{id1}, nil)
