--- conflicted
+++ resolved
@@ -97,34 +97,7 @@
 	vpcId := resp.VPC.Id
 	defer s.deleteVPCs(c, []string{vpcId})
 
-<<<<<<< HEAD
 	resp1 := s.createSubnet(c, vpcId, "10.2.1.0/24", "")
-=======
-	// It might take some time for the VPC to get created, so we need
-	// to retry a few times when running against the EC2 servers.
-	var resp1 *ec2.CreateSubnetResp
-	testAttempt := aws.AttemptStrategy{
-		Total: 2 * time.Minute,
-		Delay: 5 * time.Second,
-	}
-	done := false
-	for a := testAttempt.Start(); a.Next(); {
-		resp1, err = s.ec2.CreateSubnet(vpcId, "10.2.1.0/24", "")
-		if errorCode(err) == "InvalidVpcID.NotFound" {
-			c.Logf("VPC %v not created yet; retrying", vpcId)
-			continue
-		}
-		if err != nil {
-			c.Logf("retrying; CreateSubnet returned: %v", err)
-			continue
-		}
-		done = true
-		break
-	}
-	if !done {
-		c.Fatalf("timeout while waiting for VPC and subnet")
-	}
->>>>>>> 3a98de26
 	assertSubnet(c, resp1.Subnet, "", vpcId, "10.2.1.0/24")
 	id1 := resp1.Subnet.Id
 
@@ -206,7 +179,7 @@
 	}
 	for a := testAttempt.Start(); a.Next(); {
 		resp, err := s.ec2.CreateSubnet(vpcId, cidrBlock, availZone)
-		if s.errorCode(err) == "InvalidVpcID.NotFound" {
+		if errorCode(err) == "InvalidVpcID.NotFound" {
 			c.Logf("VPC %v not created yet; retrying", vpcId)
 			continue
 		}
@@ -233,7 +206,7 @@
 		c.Logf("deleting subnets %v", ids)
 		for _, id := range ids {
 			_, err := s.ec2.DeleteSubnet(id)
-			if err == nil || s.errorCode(err) == "InvalidSubnetID.NotFound" {
+			if err == nil || errorCode(err) == "InvalidSubnetID.NotFound" {
 				c.Logf("subnet %s deleted", id)
 				deleted++
 				continue
